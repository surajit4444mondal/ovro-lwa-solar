"""
Pipeline for calibrating and imaging solar data.
It was initially adapted from Marin Anderson's script named /opt/astro/utils/bin/gen_model_ms.py
    on astm.lwa.ovro.caltech.edu in August 2022
Certain functions are adapted from the orca repository at https://github.com/ovro-lwa/distributed-pipeline

Requirements:
- A modular installation of CASA 6: https://casadocs.readthedocs.io/en/stable/notebooks/introduction.html#Modular-Packages
- A working version of wsclean for imaging (i.e., "wsclean" defined in the search path)
"""

from casatasks import clearcal, ft, bandpass, applycal, flagdata, tclean, flagmanager, uvsub, gaincal, split, imstat, \
    gencal
from casatools import table, measures, componentlist, msmetadata
import math
import sys, os, time
import numpy as np
from astropy.coordinates import SkyCoord
import astropy.units as u
from astropy.wcs import WCS
from astropy.io import fits
import matplotlib.pyplot as plt
import utils,flagging,calibration,selfcal,source_subtraction,deconvolve
import logging, glob
from file_handler import File_Handler
from primary_beam import analytic_beam as beam 
import primary_beam
from generate_calibrator_model import model_generation
import generate_calibrator_model
import timeit

tb = table()
me = measures()
cl = componentlist()
msmd = msmetadata()


def correct_ms_bug(msfile):
    """
    Temporary fix for the visibility files produced by the current pipeline.
    Update: initially found in August 2022. Not needed as of April 2023.
    :param msfile: input CASA measurement set
    """
    tb.open(msfile + "/SPECTRAL_WINDOW", nomodify=False)
    meas_freq_ref = tb.getcol('MEAS_FREQ_REF')
    if meas_freq_ref[0] == 0:
        meas_freq_ref[0] = 1
    tb.putcol('MEAS_FREQ_REF', meas_freq_ref)
    tb.flush()
    tb.close()


def change_phasecenter(msfile):
    m = utils.get_sun_pos(msfile, str_output=False)
    ra = m['m0']['value']  ### ra in radians
    dec = m['m1']['value']  ### dec in radians
    logging.debug('Solar ra in radians: ' + str(m['m0']['value']))
    logging.debug('Solar dec in radians: ' + str(m['m1']['value']))
    print(ra, dec)
    neg = False
    if ra < 0:
        neg = True
        ra = -ra
    ra = ra * 180 / (np.pi * 15)  ### ra in hours
    dec = dec * 180 / np.pi  ### dec in deg
    print(ra)
    temp = int(ra)
    print(temp)
    ra1 = str(temp) + "h"
    ra = ra - temp
    temp = int(ra * 60)
    ra1 = ra1 + str(temp) + "m"
    ra = (ra * 60 - temp)
    ra1 = ra1 + str(ra) + "s"
    if neg == True:
        ra1 = '-' + ra1
    print(dec)
    neg = False
    if dec < 0:
        neg = True
        dec = -dec
    temp = int(dec)
    dec1 = str(temp) + "d"
    dec = dec - temp
    temp = int(dec * 60)
    dec1 = dec1 + str(temp) + "m"
    dec = dec * 60 - temp
    dec1 = dec1 + str(dec) + "s"
    if neg == True:
        dec1 = '-' + dec1
    print(ra1)
    print(dec1)
    logging.info("Changing the phasecenter to " + ra1 + " " + dec1)
    os.system("chgcentre " + msfile + " " + ra1 + " " + dec1)


def correct_primary_beam(msfile, imagename, pol='I', fast_vis=False):
    m = utils.get_sun_pos(msfile, str_output=False)
    logging.debug('Solar ra: ' + str(m['m0']['value']))
    logging.debug('Solar dec: ' + str(m['m1']['value']))
    d = me.measure(m, 'AZEL')
    logging.debug('Solar azimuth: ' + str(d['m0']['value']))
    logging.debug('Solar elevation: ' + str(d['m1']['value']))
    elev = d['m1']['value']*180/np.pi
    az=d['m0']['value']*180/np.pi
    pb=beam(msfile=msfile)
    pb.srcjones(az=[az],el=[elev])
    jones_matrices=pb.get_source_pol_factors(pb.jones_matrices[0,:,:])

    md=generate_calibrator_model.model_generation(vis=msfile)
    if fast_vis==False:
        if pol=='I':
            scale=md.primary_beam_value(0,jones_matrices)
            logging.info('The Stokes I beam correction factor is ' + str(round(scale, 4)))
            hdu = fits.open(imagename+ "-image.fits", mode='update')
            hdu[0].data /= scale
            hdu.flush()
            hdu.close()
        else:
            for pola in ['I','Q','U','V','XX','YY']:
                if pola=='I' or pola=='XX' or pola=='YY':
                    n=0
                elif pola=='Q':
                    n=1
                elif pola=='U':
                    n=2
                else:
                    n==3
                scale=md.primary_beam_value(n,jones_matrices)
                logging.info('The Stokes '+pola+' beam correction factor is ' + str(round(scale, 4)))
                if os.path.isfile(imagename+ "-"+pola+"-image.fits"):
                    hdu = fits.open(imagename+ "-"+pola+"-image.fits", mode='update')
                    hdu[0].data /= scale
                    hdu.flush()
                    hdu.close()
                elif pola=='I' and os.path.isfile(imagename+"-image.fits"):
                    hdu = fits.open(imagename+"-image.fits", mode='update')
                    hdu[0].data /= scale
                    hdu.flush()
                    hdu.close()
    else:
        image_names=utils.get_fast_vis_imagenames(msfile,imagename,pol)
        for name in image_names:
            if os.path.isfile(name[1]):
                if pol=='I':
                    scale=md.primary_beam_value(0,jones_matrices)
                else:
                    pola=name[1].split('-')[-1]
                    if pola=='I' or pola=='XX' or pola=='YY':
                        n=0
                    elif pola=='Q':
                        n=1
                    elif pola=='U':
                        n=2
                    else:
                        n==3
                    scale=md.primary_beam_value(n,jones_matrices)
                hdu = fits.open(name[1], mode='update')
                hdu[0].data /= scale
                hdu.flush()
                hdu.close()
    return


def image_ms(solar_ms, calib_ms=None, bcal=None, do_selfcal=True, imagename='sun_only',
             imsize=1024, cell='1arcmin', logfile='analysis.log', logging_level='info',
<<<<<<< HEAD
             caltable_fold='caltables', full_di_selfcal_rounds=[2,1], partial_di_selfcal_rounds=[0, 1],
             full_dd_selfcal_rounds=[1, 1], partial_dd_selfcal_rounds=[0, 1], do_final_imaging=True,pol='I',overwrite=False,\
             solint_full_DI_selfcal=14400, solint_partial_DI_selfcal=3600, solint_full_DD_selfcal=1800, solint_partial_DD_selfcal=600,\
             fast_vis=False, fast_vis_image_model_subtraction=False,delete=True):
=======
             caltable_folder='caltables', full_di_selfcal_rounds=[3,2], partial_di_selfcal_rounds=[0, 1],
             full_dd_selfcal_rounds=[1, 1], partial_dd_selfcal_rounds=[0, 1], do_final_imaging=True, pol='I', 
             solint_full_DI_selfcal=14400, solint_partial_DI_selfcal=3600, solint_full_DD_selfcal=1800, solint_partial_DD_selfcal=600,
             fast_vis=False, fast_vis_image_model_subtraction=False,
             refant='202', overwrite=False, do_fluxscaling=False):
>>>>>>> 2bfdfbc1
    """
    Pipeline to calibrate and imaging a solar visibility
    :param solar_ms: input solar measurement set
    :param calib_ms: (optional) input measurement set for generating the calibrations, usually is one observed at night
    :param bcal: (optional) bandpass calibration table. If not provided, use calib_ms to generate one.
    :param full_di_selfcal_rounds: [rounds of phase-only selfcal, rounds of amp-phase selfcal]
            for directional independent (full sky) full selfcalibration runs
    :param partial_di_selfcal_rounds: [rounds of phase-only selfcal, rounds of amp-phase selfcal]
            for directional independent (full sky) partial selfcalibration runs
    :param full_dd_selfcal_rounds: [rounds of phase-only selfcal, rounds of amp-phase selfcal]
            for directional-dependent full selfcalibration runs
    :param partial_dd_selfcal_rounds: [rounds of phase-only selfcal, rounds of amp-phase selfcal]
            for directional-dependent partial selfcalibration runs
    :param solint_full_DI_selfcal: Time after which a full direction independent selfcal will be done
    :param solint_partial_DI_selfcal: Time after which a partial direction independent selfcal will
            be done
    :param solint_full_DD_selfcal: same as DI_selfcal but for direction dependent one
    :param fast_vis: Do special analysis for fast visibility imaging   
    :param fast_vis_image_model_subtraction: If False, the strong source model will be subtracted.
            Otherwise WSClean will be run using the full MS and the average sky model will be subtracted.    
    """
    
    if logging_level.lower() == 'info':
        logging.basicConfig(filename=logfile,
            format='%(asctime)s %(levelname)-8s %(message)s',
            filemode='w', level=logging.INFO,
            datefmt='%Y-%m-%d %H:%M:%S')

    if logging_level.lower() == 'debug':
        logging.basicConfig(filename=logfile,
            format='%(asctime)s %(levelname)-8s %(message)s',
            filemode='w', level=logging.DEBUG,
            datefmt='%Y-%m-%d %H:%M:%S')
<<<<<<< HEAD
    
    
=======
>>>>>>> 2bfdfbc1
    
        
    if not os.path.isdir(caltable_folder):
        os.mkdir(caltable_folder)
    if os.path.isfile(imagename + "-image.fits"):
        if not overwrite:
            return None, imagename + "-image.helio.fits"
            
    utils.make_wsclean_compatible(solar_ms)

    logging.info('==========Working on a new solar ms file {0:s}============='.format(solar_ms))
    time_begin=timeit.default_timer()
    time1=timeit.default_timer()
    solar_ms = calibration.do_bandpass_correction(solar_ms, calib_ms=calib_ms, bcal=bcal, caltable_folder=caltable_folder, fast_vis=fast_vis)
    time2=timeit.default_timer()
    logging.info('Time taken to do the bandpass correction is: {0:.1f} s'.format(time2-time1))
    time1=time2
    logging.info('Analysing ' + solar_ms)
    if do_selfcal:
        outms_di = selfcal.DI_selfcal(solar_ms, logging_level=logging_level, full_di_selfcal_rounds=full_di_selfcal_rounds,
                              partial_di_selfcal_rounds=partial_di_selfcal_rounds, pol=pol, refant=refant, do_fluxscaling=do_fluxscaling,
                              solint_full_selfcal=solint_full_DI_selfcal, solint_partial_selfcal=solint_partial_DI_selfcal, 
                              fast_vis=fast_vis,calib_ms=calib_ms)

        time2=timeit.default_timer()
        logging.info('Time taken for DI selfcal and fluxscaling is: {0:.1f} s'.format(time2-time1))
        time1=time2
        print (outms_di)
        logging.info('Removing the strong sources in the sky')
        outms_di_ = source_subtraction.remove_nonsolar_sources(outms_di,pol=pol, fast_vis=fast_vis,\
                                        fast_vis_image_model_subtraction=fast_vis_image_model_subtraction)
        time2=timeit.default_timer()
        logging.info('Time taken for strong source removal is: {0:.1f} s'.format(time2-time1)) 
        time1=time2
        logging.info('The strong source subtracted MS is ' + outms_di_)
        logging.info('Starting to do Stokes I selfcal towards direction of sun')
        
        if not fast_vis:
            outms_dd = selfcal.DD_selfcal(outms_di_, logging_level=logging_level, full_dd_selfcal_rounds=full_dd_selfcal_rounds,
                                  partial_dd_selfcal_rounds=partial_dd_selfcal_rounds, pol=pol, refant=refant, 
                                  solint_full_selfcal=solint_full_DD_selfcal, solint_partial_selfcal=solint_partial_DD_selfcal)
            time2=timeit.default_timer()
            logging.info('Time taken for DD selfcal is: {0:.1f} s'.format(time2-time1))
            time1=time2
            logging.info('Removing almost all sources in the sky except Sun')
            print ('Removing almost all sources in the sky except Sun')
            outms = source_subtraction.remove_nonsolar_sources(outms_dd, imagename='for_weak_source_subtraction',
                                            remove_strong_sources_only=False, pol=pol)
            time2=timeit.default_timer()
            logging.info('Time taken for weak source removal is: {0:.1f} s'.format(time2-time1)) 
            time1=time2
            logging.info('The source subtracted MS is ' + outms)
        else:
            outms = selfcal.DD_selfcal(outms_di_, logging_level=logging_level, full_dd_selfcal_rounds=full_dd_selfcal_rounds,
                                  partial_dd_selfcal_rounds=partial_dd_selfcal_rounds, pol=pol, refant=refant, 
                                  solint_full_selfcal=solint_full_DD_selfcal, solint_partial_selfcal=solint_partial_DD_selfcal,
                                  fast_vis=fast_vis, calib_ms=calib_ms)
    else:
        logging.info('Removing almost all sources in the sky except Sun')
        outms = source_subtraction.remove_nonsolar_sources(solar_ms,pol=pol)
        logging.info('The source subtracted MS is ' + outms)

    logging.info('Changing the phasecenter to position of Sun')
    change_phasecenter(outms)
    if do_final_imaging:
        time1=timeit.default_timer()
        logging.info('Generating final solar centered image')
        if not fast_vis:
            deconvolve.run_wsclean(outms, imagename=imagename, automask_thresh=5, uvrange='0', predict=False, 
                                   imsize=imsize, cell=cell, pol=pol, fast_vis=fast_vis)
        else:
            num_fields=utils.get_total_fields(outms)
            deconvolve.run_wsclean(outms, imagename=imagename, automask_thresh=5, uvrange='0', predict=False,
                                   imsize=imsize, cell=cell, pol=pol, fast_vis=fast_vis, 
                                   field=','.join([str(i) for i in range(num_fields)]))
        
        correct_primary_beam(outms, imagename, pol=pol, fast_vis=fast_vis)
        if not fast_vis:
            for n,pola in enumerate(['I','Q','U','V','XX','YY']):
                if os.path.isfile(imagename+ "-"+pola+"-image.fits"):
                    helio_image = utils.convert_to_heliocentric_coords(outms, imagename+ "-"+pola+"-image.fits")
                elif pola=='I' and os.path.isfile(imagename+"-image.fits"):
                    helio_image = utils.convert_to_heliocentric_coords(outms, imagename+"-image.fits")
        else:
            image_names=utils.get_fast_vis_imagenames(outms, imagename, pol)
            for name in image_names:
                if os.path.isfile(name[1]):
                    helio_image = utils.convert_to_heliocentric_coords(outms, name[1])    
        logging.info('Imaging completed for ' + solar_ms)

        time2=timeit.default_timer()
        logging.info('Time taken for producing final image: {0:.1f} s'.format(time2-time1))
        time_end=timeit.default_timer()
        logging.info('Time taken to complete all processing: {0:.1f} s'.format(time_end-time_begin)) 
        return outms, helio_image
    else:
        time_end=timeit.default_timer()
        logging.info('Time taken to complete all processing: {0:.1f} s'.format(time_end-time_begin)) 
        return outms, None
      

def image_ms_quick(solar_ms, calib_ms=None, bcal=None, do_selfcal=True, imagename='sun_only',
             imsize=1024, cell='1arcmin', logfile='analysis.log', logging_level='info',
             caltable_folder='caltables/', num_phase_cal=1, num_apcal=1, freqbin=4,
             do_fluxscaling=False, do_final_imaging=True, pol='I', 
             refant='202', niter0=600, niter_incr=200, overwrite=False):
    """
    Pipeline to calibrate and imaging a solar visibility. 
    This is the version that optimizes the speed with a somewhat reduced image dynamic range.
    :param solar_ms: input solar measurement set
    :param calib_ms: (optional) input measurement set for generating the calibrations, usually is one observed at night
    :param bcal: (optional) bandpass calibration table. If not provided, use calib_ms to generate one.
    :param full_di_selfcal_rounds: [rounds of phase-only selfcal, rounds of amp-phase selfcal]
            for directional independent (full sky) full selfcalibration runs
    """
    
    if logging_level.lower() == 'info':
        logging.basicConfig(filename=logfile,
            format='%(asctime)s %(levelname)-8s %(message)s',
            level=logging.INFO,
            datefmt='%Y-%m-%d %H:%M:%S')
        
    if not os.path.isdir(caltable_folder):
        os.mkdir(caltable_folder)
    if os.path.isfile(imagename + "-image.fits"):
        if not overwrite:
            return None, imagename + "-image.helio.fits"

    logging.info('==========Working on a new solar ms file {0:s}============='.format(solar_ms))
    time_begin=timeit.default_timer()
    time1=timeit.default_timer()
    solar_ms = calibration.do_bandpass_correction(solar_ms, calib_ms=calib_ms, bcal=bcal, caltable_folder=caltable_folder, freqbin=freqbin)
    time2=timeit.default_timer()
    logging.info('Time taken to do the bandpass correction is: {0:.1f} s'.format(time2-time1)) 
    time1=time2
    logging.info('Analysing ' + solar_ms)
    if do_selfcal:
        #outms_di = selfcal.DI_selfcal(solar_ms, logging_level=logging_level, full_di_selfcal_rounds=full_di_selfcal_rounds,
        #                      partial_di_selfcal_rounds=[0, 0], pol=pol, refant=refant, caltable_folder=caltable_folder)
        mstime_str = utils.get_timestr_from_name(solar_ms)
        success = utils.put_keyword(solar_ms, 'di_selfcal_time', mstime_str, return_status=True)
        success = selfcal.do_selfcal(solar_ms, num_phase_cal=num_phase_cal, num_apcal=num_apcal, logging_level=logging_level, pol=pol,
            refant=refant, niter0=niter0, niter_incr=niter_incr, caltable_folder=caltable_folder)
        outms_di = solar_ms[:-3] + "_selfcalibrated.ms"
        if do_fluxscaling:
            logging.info('Doing a flux scaling using background strong sources')
            fc=flux_scaling.flux_scaling(vis=solar_ms, min_beam_val=0.1, pol=pol)
            fc.correct_flux_scaling()
            logging.info('Splitted the selfcalibrated MS into a file named ' + solar_ms[:-3] + "_selfcalibrated.ms")
            split(vis=solar_ms, outputvis=outms_di, datacolumn='data')
        else:
            logging.info('Splitted the selfcalibrated MS into a file named ' + solar_ms[:-3] + "_selfcalibrated.ms")
            split(vis=solar_ms, outputvis=outms_di, datacolumn='corrected')
        time2=timeit.default_timer()
        logging.info('Time taken for selfcal and fluxscaling is: {0:.1f} s'.format(time2-time1))
        print(outms_di)
    else:
        outms_di = solar_ms

    # Do non-solar source removal
    time1=time2
    print('Removing non-solar sources in the sky')
    outms = source_subtraction.remove_nonsolar_sources(outms_di, imagename='tmp_strong_source_subtraction',
                                    remove_strong_sources_only=True, niter=1000, pol=pol)
    time2=timeit.default_timer()
    logging.info('Time taken for non-solar source removal is {0:.1f} s'.format(time2-time1))
    logging.info('The source subtracted MS is ' + outms)
    time1=time2

    logging.info('Changing the phasecenter to position of Sun')
    change_phasecenter(outms)
    time2=timeit.default_timer()
    logging.info('Time taken for changing phasecenter: {0:.1f} s'.format(time2-time1))
    time1=time2
    if do_final_imaging:
        logging.info('Generating final solar centered image')
        deconvolve.run_wsclean(outms, imagename=imagename, automask_thresh=5, uvrange='0', predict=False, imsize=imsize, cell=cell,pol=pol)
        logging.info('Correcting for the primary beam at the location of Sun')
        correct_primary_beam(outms, imagename, pol=pol)
        for n,pola in enumerate(['I','Q','U','V','XX','YY']):
            if os.path.isfile(imagename+ "-"+pola+"-image.fits"):
                helio_image = utils.convert_to_heliocentric_coords(outms, imagename+ "-"+pola+"-image.fits")
            elif pola=='I' and os.path.isfile(imagename+"-image.fits"):
                helio_image = utils.convert_to_heliocentric_coords(outms, imagename+"-image.fits")
        time2=timeit.default_timer()
        logging.info('Imaging completed for ' + solar_ms)
<<<<<<< HEAD
        if delete==True:
            os.system("rm -rf *model*")
        return outms, helio_image
        
    else:
        if delete==True:
            os.system("rm -rf *model*")
=======
        logging.info('Time taken for producing final image: {0:.1f} s'.format(time2-time1))
        time_end=timeit.default_timer()
        logging.info('Time taken to complete all processing: {0:.1f} s'.format(time_end-time_begin)) 
        return outms, helio_image
        
    else:
        time_end=timeit.default_timer()
        logging.info('Time taken to complete all processing: {0:.1f} s'.format(time_end-time_begin)) 
>>>>>>> 2bfdfbc1
        return outms, None

def solar_pipeline(time_duration, calib_time_duration, freqstr, filepath, time_integration=8, time_cadence=100,
                   observation_integration=8,
                   calib_ms=None, bcal=None, selfcal=False, imagename='sun_only',
                   imsize=512, cell='1arcmin', logfile='analysis.log', logging_level='info',
                   caltable_folder='caltables',pol='I'):
    if logging_level == 'info' or logging_level == 'INFO':
        logging.basicConfig(filename=logfile, level=logging.INFO)
    elif logging_level == 'warning' or logging_level == 'WARNING':
        logging.basicConfig(filename=logfile, level=logging.WARNING)
    elif logging_level == 'critical' or logging_level == 'CRITICAL':
        logging.basicConfig(filename=logfile, level=logging.CRITICAL)
    elif logging_level == 'error' or logging_level == 'ERROR':
        logging.basicConfig(filename=logfile, level=logging.ERROR)
    else:
        logging.basicConfig(filename=logfile, level=logging.DEBUG)

    fp = File_Handler(time_duration=time_duration, freqstr=freqstr, file_path=filepath, \
                      time_integration=time_integration, time_cadence=time_cadence)

    calib_fp = File_Handler(time_duration=calib_time_duration, freqstr=freqstr, file_path=filepath)

    print_str = 'Start the pipeline for imaging {0:s}'.format(time_duration)
    logging.info(print_str)
    try:
        print_str = 'Frequencies to be analysed: {0:s}'.format(','.join(freqstr))
    except:
        print_str = 'Frequencies to be analysed: {0:s}'.format(freqstr)

    logging.info(print_str)
    print_str = 'Chosen time integration and time cadence are {0:d} and {0:d}'.format(time_integration, time_cadence)

    calib_fp.start = calib_fp.parse_duration()
    calib_fp.end = calib_fp.parse_duration(get_end=True)
    calib_fp.get_selfcal_times_paths()

    calib_filename = calib_fp.get_current_file_for_selfcal(freqstr[0])

    fp.start = fp.parse_duration()
    fp.end = fp.parse_duration(get_end=True)

    fp.get_selfcal_times_paths()

    filename = fp.get_current_file_for_selfcal(freqstr[0])
    while filename is not None:
        calib_file = glob.glob(caltable_folder + '/*.bcal')
        if len(calib_file) != 0:
            bcal = calib_file[0]
        imagename = "sun_only_" + filename[:-3]
        outms, helio_image = image_ms(filename, calib_ms=calib_filename, bcal=bcal, selfcal=True,
                                    imagename=imagename, do_final_imaging=True, pol=pol, refant=refant)
        filename = fp.get_current_file_for_selfcal(freqstr[0])

    filename = fp.get_current_file_for_selfcal(freqstr[0])
    while filename is not None:
        imagename = "sun_only_" + filename[:-3]
        outms, helio_image = image_ms(filename, calib_ms=calib_ms, bcal=bcal, selfcal=True,
                                    imagename=imagename, do_final_imaging=True, pol=pol, refant=refant)
        filename = fp.get_current_file_for_imaging(freqstr[0])


def apply_solutions_and_image(msname, bcal, imagename):
    logging.info('Analysing ' + msname)
    calibration.apply_calibration(msname, gaintable=bcal, doantflag=True, doflag=True, do_solar_imaging=False)
    split(vis=msname, outputvis=msname[:-3] + "_calibrated.ms")
    msname = msname[:-3] + "_calibrated.ms"
    selfcal_time = utils.get_selfcal_time_to_apply(msname)
    logging.info('Will apply selfcal solutions from ' + selfcal_time)
    caltables = glob.glob("caltables/" + selfcal_time + "*.gcal")
    dd_cal = glob.glob("caltables/" + selfcal_time + "*sun_only*.gcal")
    di_cal = [i for i in caltables if i not in dd_cal]
    fluxscale_cal = glob.glob("caltables/" + selfcal_time + "*.fluxscale")
    di_cal.append(fluxscale_cal[0])
    applycal(msname, gaintable=di_cal, calwt=[False] * len(di_cal))
    flagdata(vis=msname, mode='rflag', datacolumn='corrected')
    split(vis=msname, outputvis=msname[:-3] + "_selfcalibrated.ms")
    solar_ms = msname[:-3] + "_selfcalibrated.ms"
    outms = remove_nonsolar_sources(solar_ms)
    solar_ms = outms
    num_dd_cal = len(dd_cal)
    if num_dd_cal != 0:
        applycal(solar_ms, gaintable=dd_cal, calwt=[False] * len(dd_cal), applymode='calonly')
        flagdata(vis=solar_ms, mode='rflag', datacolumn='corrected')
        split(vis=solar_ms, outputvis=solar_ms[:-3] + "_sun_selfcalibrated.ms")
    else:
        split(vis = solar_ms, outputvis=solar_ms[:-3]+"_sun_selfcalibrated.ms",datacolumn='data')
    outms = solar_ms[:-3] + "_sun_selfcalibrated.ms"
    outms = remove_nonsolar_sources(outms,imagename='for_weak_source_subtraction',remove_strong_sources_only=False)
    change_phasecenter(outms)
    run_wsclean(outms, imagename=imagename, automask_thresh=5, uvrange='0', predict=False, imsize=1024, cell='1arcmin')
    correct_primary_beam(outms, imagename + "-image.fits")
    logging.info('Imaging completed for ' + msname)<|MERGE_RESOLUTION|>--- conflicted
+++ resolved
@@ -164,18 +164,12 @@
 
 def image_ms(solar_ms, calib_ms=None, bcal=None, do_selfcal=True, imagename='sun_only',
              imsize=1024, cell='1arcmin', logfile='analysis.log', logging_level='info',
-<<<<<<< HEAD
-             caltable_fold='caltables', full_di_selfcal_rounds=[2,1], partial_di_selfcal_rounds=[0, 1],
-             full_dd_selfcal_rounds=[1, 1], partial_dd_selfcal_rounds=[0, 1], do_final_imaging=True,pol='I',overwrite=False,\
-             solint_full_DI_selfcal=14400, solint_partial_DI_selfcal=3600, solint_full_DD_selfcal=1800, solint_partial_DD_selfcal=600,\
-             fast_vis=False, fast_vis_image_model_subtraction=False,delete=True):
-=======
              caltable_folder='caltables', full_di_selfcal_rounds=[3,2], partial_di_selfcal_rounds=[0, 1],
              full_dd_selfcal_rounds=[1, 1], partial_dd_selfcal_rounds=[0, 1], do_final_imaging=True, pol='I', 
              solint_full_DI_selfcal=14400, solint_partial_DI_selfcal=3600, solint_full_DD_selfcal=1800, solint_partial_DD_selfcal=600,
-             fast_vis=False, fast_vis_image_model_subtraction=False,
+             fast_vis=False, fast_vis_image_model_subtraction=False, delete=True,
              refant='202', overwrite=False, do_fluxscaling=False):
->>>>>>> 2bfdfbc1
+
     """
     Pipeline to calibrate and imaging a solar visibility
     :param solar_ms: input solar measurement set
@@ -209,11 +203,6 @@
             format='%(asctime)s %(levelname)-8s %(message)s',
             filemode='w', level=logging.DEBUG,
             datefmt='%Y-%m-%d %H:%M:%S')
-<<<<<<< HEAD
-    
-    
-=======
->>>>>>> 2bfdfbc1
     
         
     if not os.path.isdir(caltable_folder):
@@ -400,7 +389,6 @@
                 helio_image = utils.convert_to_heliocentric_coords(outms, imagename+"-image.fits")
         time2=timeit.default_timer()
         logging.info('Imaging completed for ' + solar_ms)
-<<<<<<< HEAD
         if delete==True:
             os.system("rm -rf *model*")
         return outms, helio_image
@@ -408,17 +396,12 @@
     else:
         if delete==True:
             os.system("rm -rf *model*")
-=======
         logging.info('Time taken for producing final image: {0:.1f} s'.format(time2-time1))
         time_end=timeit.default_timer()
         logging.info('Time taken to complete all processing: {0:.1f} s'.format(time_end-time_begin)) 
-        return outms, helio_image
-        
-    else:
-        time_end=timeit.default_timer()
-        logging.info('Time taken to complete all processing: {0:.1f} s'.format(time_end-time_begin)) 
->>>>>>> 2bfdfbc1
         return outms, None
+        
+   
 
 def solar_pipeline(time_duration, calib_time_duration, freqstr, filepath, time_integration=8, time_cadence=100,
                    observation_integration=8,
