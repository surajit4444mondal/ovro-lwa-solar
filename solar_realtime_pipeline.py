--- conflicted
+++ resolved
@@ -548,12 +548,8 @@
 
                     bmaj,bmin,bpa = meta['cbmaj'][bd],meta['cbmin'][bd],meta['cbpa'][bd]
                     beam0 = Ellipse((-fov/2*0.75, -fov/2*0.75), bmaj*3600,
-<<<<<<< HEAD
-                            bmin*3600, angle=(-(90-bpa)),  fc='None', lw=2, ec='w')
-=======
                             #bmin*3600, angle=(-bpa),  fc='None', lw=2, ec='w')
                             bmin*3600, angle=-(90.-bpa),  fc='None', lw=2, ec='w')
->>>>>>> ca638417
 
                     ax.add_artist(beam0)
 
