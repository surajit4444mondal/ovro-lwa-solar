--- conflicted
+++ resolved
@@ -258,11 +258,6 @@
 
 
 
-<<<<<<< HEAD
-
-  
-=======
->>>>>>> d121aee9
 @profile
 def image_ms_quick(solar_ms, calib_ms=None, bcal=None, do_selfcal=True, imagename='sun_only',
              imsize=1024, cell='1arcmin', logfile='analysis.log', logging_level='info',
