--- conflicted
+++ resolved
@@ -293,7 +293,7 @@
         else:
             logging.debug('I am told to overwrite it. Proceed with bandpass correction.')
             os.system('rm -rf '+solar_ms1)
-<<<<<<< HEAD
+
     
     if not bcal:
         bcal = [caltable_folder + "/" + os.path.basename(calib_ms).replace('.ms', '.bcal')]
@@ -306,11 +306,6 @@
     if os.path.isdir(bcal[0]) and not overwrite:
         logging.debug('I found an existing bandpass table. Will reuse it to calibrate.')
     elif calib_ms:
-=======
-     
-        
-    if calib_ms:
->>>>>>> 79b87b92
         if os.path.exists(calib_ms):
             if overwrite or not os.path.isdir(os.path.join(caltable_folder,os.path.basename(bcal[0]))) :
                 logging.debug('Flagging antennas before calibration.')
