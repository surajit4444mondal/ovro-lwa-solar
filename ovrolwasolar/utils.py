--- conflicted
+++ resolved
@@ -4,15 +4,8 @@
 from casatools import image, table, msmetadata, quanta, measures
 import numpy as np
 import logging, glob
-<<<<<<< HEAD
 from .primary_beam import jones_beam as beam 
 from astropy.coordinates import get_sun, EarthLocation,SkyCoord, AltAz
-=======
-from . import primary_beam
-from .primary_beam import analytic_beam as beam
-from .generate_calibrator_model import model_generation
-from . import generate_calibrator_model
->>>>>>> d121aee9
 
 def get_sun_pos(msfile, str_output=True):
     """
@@ -893,13 +886,8 @@
         if not os.path.isfile(imagename+pol_prefix+"-"+suffix+".fits"):
             present=False
             break
-<<<<<<< HEAD
-    return present 
-    
-=======
     return present
 
->>>>>>> d121aee9
 def manual_split_corrected_ms(vis, outputvis, datacolumn='CORRECTED_DATA'):
     tb=table()
     if datacolumn=='CORRECTED_DATA':
@@ -912,11 +900,10 @@
             logging.debug("Hand split method did not work")
             raise e
         finally:
-<<<<<<< HEAD
-            tb.close() 
-    
+            tb.close()
+
     os.system("mv " + vis + " " + outputvis)
-    return outputvis     
+    return outputvis
 
 def get_primary_beam_single_source(alt,az,freq,\
                                     model_beam_file='/lustre/msurajit/beam_model_nivedita/OVRO-LWA_soil_pt.h5'):
@@ -936,10 +923,4 @@
     factors[1]=pol_fac[1,0].real ### leakage from I to Q due to primary_beam
     factors[2]=pol_fac[2,0].real ### leakage from I to U due to primary_beam
     factors[3]=pol_fac[3,0].real ### leakage from I to V due to primary_beam
-    return factors
-=======
-            tb.close()
-
-    os.system("mv " + vis + " " + outputvis)
-    return outputvis
->>>>>>> d121aee9
+    return factors