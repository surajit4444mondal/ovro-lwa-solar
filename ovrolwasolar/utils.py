import os, sys
from astropy.time import Time
from astropy.io import fits
from casatools import image, table, msmetadata, quanta, measures
import numpy as np
import logging, glob
from . import primary_beam
from .primary_beam import analytic_beam as beam 
from .generate_calibrator_model import model_generation
from . import generate_calibrator_model

def get_sun_pos(msfile, str_output=True):
    """
    Return J2000 RA and DEC coordinates of the solar disk center

    :param msfile: input CASA measurement set
    :param str_output: if True, return coordinate in string form acceptable by CASA tclean
        if False, return a dictionary in CASA measures format: https://casa.nrao.edu/docs/casaref/measures.measure.html
    :return: solar disk center coordinate in string or dictionary format
    """
    tb=table()
    me=measures()
    tb.open(msfile)
    t0 = tb.getcell('TIME', 0)
    tb.close()
    ovro = me.observatory('OVRO_MMA')
    timeutc = me.epoch('UTC', '%fs' % t0)
    me.doframe(ovro)
    me.doframe(timeutc)
    d0 = me.direction('SUN')
    d0_j2000 = me.measure(d0, 'J2000')
    if str_output:
        d0_j2000_str = 'J2000 %frad %frad' % (d0_j2000['m0']['value'], d0_j2000['m1']['value'])
        return d0_j2000_str
    return d0_j2000


def get_msinfo(msfile):
    """
    Return some basic information of an OVRO-LWA measurement set
    
    :param msfile: path to CASA measurement set
    :return: number of antennas, number of spectral windows, number of channels
    """
    msmd = msmetadata()
    msmd.open(msfile)
    nant = msmd.nantennas()  # number of antennas
    nspw = msmd.nspw()  # number of spectral windows
    nchan = msmd.nchan(0)  # number of channels of the first spw
    msmd.close()
    return nant, nspw, nchan

def get_image_data(imagename):
    if os.path.isfile(imagename):
        data = np.squeeze(fits.getdata(imagename))
    elif os.path.isdir(imagename):
        ia = image()
        ia.open(imagename)
        data = ia.getchunk()
        ia.close()
        data = np.squeeze(data)
    else:
        raise RuntimeError("Image does not exist")
    return data


def get_image_maxmin(imagename, local=True):
    data = get_image_data(imagename)
    maxval = np.nanmax(data)
    if local == True:
        maxpos = np.where(abs(data - maxval) < 1e-5)
        max1 = data[maxpos][0]
        min1 = np.nanmin(data[maxpos[0][0] - 100:maxpos[0][0] + 100, \
                         maxpos[1][0] - 100:maxpos[1][0] + 100])

        return max1, min1
    else:
        minval = np.nanmin(data)
    return maxval, minval


def check_image_quality(imagename, max1, min1, reorder=True):
        
    if max1[0] == 0:
        if len(max1)==2:
            max1[0], min1[0] = get_image_maxmin(imagename+"-image.fits")
        else:
            max1[0], min1[0] = get_image_maxmin(imagename+"-XX-image.fits")
            max1[1], min1[1] = get_image_maxmin(imagename+"-YY-image.fits")
        print(max1, min1)
    else:
        if reorder:
            if len(max1)==2 and max1[1]>0.00001:
                max1[0], min1[0] = max1[1], min1[1]
            elif len(max1)==4 and max1[2]>0.00001:
                max1[0], min1[0] = max1[2], min1[2]
                max1[1], min1[1] = max1[3], min1[3]
        if len(max1)==2:
            max1[1], min1[1] = get_image_maxmin(imagename+"-image.fits")
        else:
            max1[2], min1[2] = get_image_maxmin(imagename+"-XX-image.fits")
            max1[3], min1[3] = get_image_maxmin(imagename+"-YY-image.fits")

        if len(max1)==2:
            DR1 = max1[0] / abs(min1[0])
            DR2 = max1[1] / abs(min1[1])
            print(DR1, DR2)
            if (DR1 - DR2) / DR2 > 0.2:
                ### if max decreases by more than 20 percent
                ## absolute value of minimum increases by more than 20 percent
                if min1[1] < 0:
                    return False
        else:
            DR1 = max1[0] / abs(min1[0])
            DR2 = max1[2] / abs(min1[2])
            DR3 = max1[1] / abs(min1[1])
            DR4 = max1[3] / abs(min1[3])
            print (DR1,DR2,DR3,DR4)
            if (DR1 - DR2) / DR2 > 0.2 :
                ### if max decreases by more than 20 percent
                ## absolute value of minimum increases by more than 20 percent
                if min1[2] < 0:
                    return False
            if (DR3-DR4)/DR4>0.2:
                if min1[3]<0:
                    return False 
    return True


def restore_flag(msfile):
    from casatasks import flagmanager
    flag_tables = flagmanager(msfile)
    keys = flag_tables.keys()
    last_flagtable = flag_tables[len(keys) - 2]['name']  #### last key is MS.
    flagmanager(vis=msfile, mode='restore', versionname=last_flagtable)
    flagmanager(vis=msfile, mode='delete', versionname=last_flagtable)
    return


def get_flagged_solution_num(caltable):
    tb = table()
    tb.open(caltable)
    flag = tb.getcol('FLAG')
    tb.close()
    shape = flag.shape
    for i in range(shape[1]):
        num_solutions_flagged = np.where(flag[:, i, :] == True)
        if shape[1] == 1:
            logging.debug(str(len(num_solutions_flagged[0])) + " flagged out of " + str(shape[0] * shape[2]))
        else:
            logging.debug(str(len(num_solutions_flagged[0])) + " flagged out of " + str(
                shape[0] * shape[2]) + " in channel " + str(i))
    return


def get_strong_source_list():
    srcs = [{'label': 'CasA', 'position': 'J2000 23h23m24s +58d48m54s', 'flux': '16530', 'alpha': -0.72},
            {'label': 'CygA', 'position': 'J2000 19h59m28.35663s +40d44m02.0970s', 'flux': '16300', 'alpha': -0.58},
            {'label': 'TauA', 'position': 'J2000 05h34m31.94s +22d00m52.2s', 'flux': '1770', 'alpha': -0.27},
            {'label': 'VirA', 'position': 'J2000 12h30m49.42338s +12d23m28.0439s', 'flux': '2400', 'alpha': -0.86}]
    return srcs


def get_time_from_name(msname):
    pieces = os.path.basename(msname).split('_')
    ymd = pieces[0]
    hms = pieces[1]
    mstime = Time(ymd[0:4] + "-" + ymd[4:6] + "-" + ymd[6:] +
                  'T' + hms[0:2] + ":" + hms[2:4] + ":" + hms[4:],
                  scale='utc', format='isot')
    return mstime


def get_timestr_from_name(msname):
    pieces = os.path.basename(msname).split('_')
    return '_'.join(pieces[0:2])


def get_freqstr_from_name(msname):
    return os.path.basename(msname)[16:21]


def get_selfcal_time_to_apply(msname, caltables):
    mstime = get_time_from_name(msname)
    times = np.unique(np.array(['_'.join(i.split('/')[1].split('_')[0:2]) for i in caltables]))

    if len(times) > 0:
        sep = np.zeros(len(times))
        for n, t1 in enumerate(times):
            caltime = get_time_from_name(t1)
            sep[n] = abs((caltime - mstime).value * 86400)

        time_to_apply = times[np.argsort(sep)[0]]
        return time_to_apply
    return 'none'


def get_keyword(caltable, keyword, return_status=False):
    tb = table()
    success = False
    try:
        tb.open(caltable)
        val = tb.getkeyword(keyword)
        success = True
    except:
        pass
    finally:
        tb.close()
    if not return_status:
        return val
    return val, success


def put_keyword(caltable, keyword, val, return_status=False):
    tb = table()
    success = False
    try:
        tb.open(caltable, nomodify=False)
        tb.putkeyword(keyword, val)
        tb.flush()
        success = True
    except:
        pass
    finally:
        tb.close()
    if return_status == False:
        return
    return success

def get_obs_time_interval(msfile):
    msmd = msmetadata()
    msmd.open(msfile)
    trange = msmd.timerangeforobs(0)
    btime = Time(trange['begin']['m0']['value'],format='mjd').isot
    etime = Time(trange['end']['m0']['value'],format='mjd').isot
    msmd.close()
    return btime+'~'+etime
    
def convert_to_heliocentric_coords(msname, imagename, helio_imagename=None, reftime=''):
    '''
    The imagename, helio_imagename and reftime all can be a list.
    If reftime is not provided, it is assumed to the the center
    of the observation time given in the MS
    '''
    import datetime as dt
    from suncasa.utils import helioimage2fits as hf
    from casatasks import importfits
    msmd = msmetadata()
    qa = quanta()
    
    if type(imagename) is str:
        imagename=[imagename]
    elif type(imagename) is not list or type(imagename[0]) is not str:
        logging.error("Imagename provided should either be a string or a list of strings")
        raise RuntimeError("Imagename provided should either be a string or a list of strings")
    
    if helio_imagename is None:
        helio_imagename = [img.replace('.fits', '.helio.fits') for img in imagename]
    else:
        if type(helio_imagename) is str:
            helio_imagename=[helio_imagename]
        elif type(helio_imagename) is not list or type(helio_imagename[0]) is not str:
            logging.warning("Helio imagename provided should either be a string or a list of strings. Ignoring")
            helio_imagename = [img.replace('.fits', '.helio.fits') for img in imagename]
        elif len(helio_imagename)!=len(imagename):
            logging.warning("Number of helio imagenames provided does not match with the number of images provided. Ignoring")
            helio_imagename = [img.replace('.fits', '.helio.fits') for img in imagename]

    if reftime == '':
        reftime = [get_obs_time_interval(msname)]*len(imagename)
    elif type(reftime) is str:
        reftime = [reftime]*len(imagename)
    elif type(reftime) is not list or type(reftime[0]) is not str:
        logging.warning("Reftime provided should either be a string or a list of strings. Ignoring")
        reftime = [get_obs_time_interval(msname)]*len(imagename)
    elif len(reftime)!=len(imagename):
        logging.warning("Number of reftimes provided does not match with number of images. Ignoring")
        reftime = [get_obs_time_interval(msname)]*len(imagename)
        
    print('Use this reference time for registration: ', reftime)
    logging.debug('Use this reference time for registration: ', reftime[0])
    
    temp_image_list=[None]*len(imagename)
    for j,img in enumerate(imagename):
        temp_image_list[j]=img

    try:
        hf.imreg(vis=msname, imagefile=temp_image_list, timerange=reftime,
                 fitsfile=helio_imagename, usephacenter=True, verbose=True, toTb=True)
        return helio_imagename
    except:
        logging.warning("Could not convert to helicentric coordinates")
        return None
        
def make_wsclean_compatible(msname):
    tb=table()
    tb.open(msname+"/DATA_DESCRIPTION",nomodify=False)   
    nrows=tb.nrows()
    if nrows>1:
        tb.removerows([i for i in range(1,nrows)])
    tb.close()      

def get_total_fields(msname):
    msmd=msmetadata()
    msmd.open(msname)
    num_field=msmd.nfields()
    msmd.done()
    return num_field
    
def rename_images(imagename,pol='I',img_prefix=None, intervals_out=1,channels_out=1):
    '''
    This will create the list of [present name, future name]
    
    :param imagename: Imagename supplied to WSClean call.
    :type imagename: str
    :param pol: Pol supplied to WSClean. Should be ',' separated list. 
                Parsing is strict. Default is I
    :type pol: str
    :param img_prefix: Image prefix of the renamed images. The times and freq will 
                        be appened after this, separated by '_'. Default is None.
                        If None, img_prefix is set to imagename
    :type img_prefix: str
    :param intervals_out: Intervals_out passed to WSClean. If 1, time_str is not
                            appended to img_prefix. Default: 1
    :type intervals_out: int
    :param channels_out: Channels_out passed to WSClean. If 1, channels_out is not
                        appended to img_prefix. Default :1
    :return: list of the renamed images. Blank list is returned if not present
    :rtype: list
    '''
    pols=pol.split(',')
    num_pols=len(pols)
    
    names=[]
    for pol in pols:
        pol_prefix="-"+pol if num_pols!=1 else ''
        
        images=glob.glob(imagename+"-*"+pol_prefix+"-image.fits")
        
        for img in images:
            head=fits.getheader(img)
            obstime=head['DATE-OBS']
            obsfreq=round(head['CRVAL3']*1e-6,2) ### MHz
            time_str=obstime.split('T')[1].replace(':','')
            final_imagename=imagename if img_prefix is None else img_prefix
            if intervals_out!=1:
                final_imagename+='_'+time_str
            if channels_out!=1:
                final_imagename+='_'+str(obsfreq)+"MHz"
            final_imagename+=pol_prefix+"-image.fits"
            os.system("mv "+img+" "+final_imagename)
            names.append(final_imagename)
    return names
    
def check_corrected_data_present(msname):
    tb=table()
    try:
        tb.open(msname)
        colnames=tb.colnames()
        if 'CORRECTED_DATA' in colnames:
            tb.close()
            return True
    finally:
        tb.close()
    return False
    
    
def correct_primary_beam(msfile, imagename, pol='I', fast_vis=False):
    '''
    Can handle multiple images in a list. However if providing multiple images
    provide full name of files. No addition to filename is done.
    If single file is provided, we can add '.image.fits' to it. 
    '''
    me=measures()
    m = get_sun_pos(msfile, str_output=False)
    logging.debug('Solar ra: ' + str(m['m0']['value']))
    logging.debug('Solar dec: ' + str(m['m1']['value']))
    tb=table()
    tb.open(msfile)
    t0 = tb.getcell('TIME', 0)
    tb.close()
    ovro = me.observatory('OVRO_MMA')
    timeutc = me.epoch('UTC', '%fs' % t0)
    me.doframe(ovro)
    me.doframe(timeutc)
    d = me.measure(m, 'AZEL')
    logging.debug('Solar azimuth: ' + str(d['m0']['value']))
    logging.debug('Solar elevation: ' + str(d['m1']['value']))
    elev = d['m1']['value']*180/np.pi
    az=d['m0']['value']*180/np.pi
    pb=beam(msfile=msfile)
    pb.srcjones(az=[az],el=[elev])
    jones_matrices=pb.get_source_pol_factors(pb.jones_matrices[0,:,:])

    md=generate_calibrator_model.model_generation(vis=msfile)
    if fast_vis==False:
        if pol=='I':
            scale=md.primary_beam_value(0,jones_matrices)
            logging.info('The Stokes I beam correction factor is ' + str(round(scale, 4)))
            if type(imagename) is str:
                if os.path.isfile(imagename+"-image.fits"):
                    imagename=[imagename+"-image.fits"]
                elif os.path.isfile(imagename):
                    imagename=[imagename]
                else:
                    raise RuntimeError("Image supplied is not found")
                    
            for img in imagename:
                hdu = fits.open(img, mode='update')
                hdu[0].data /= scale
                hdu.flush()
                hdu.close()
        else:
            for pola in ['I','Q','U','V','XX','YY']:
                if pola=='I' or pola=='XX' or pola=='YY':
                    n=0
                elif pola=='Q':
                    n=1
                elif pola=='U':
                    n=2
                else:
                    n==3
                scale=md.primary_beam_value(n,jones_matrices)
                logging.info('The Stokes '+pola+' beam correction factor is ' + str(round(scale, 4)))
                if os.path.isfile(imagename+ "-"+pola+"-image.fits"):
                    hdu = fits.open(imagename+ "-"+pola+"-image.fits", mode='update')
                    hdu[0].data /= scale
                    hdu.flush()
                    hdu.close()
                elif pola=='I' and os.path.isfile(imagename+"-image.fits"):
                    hdu = fits.open(imagename+"-image.fits", mode='update')
                    hdu[0].data /= scale
                    hdu.flush()
                    hdu.close()
    else:
        image_names=get_fast_vis_imagenames(msfile,imagename,pol)
        for name in image_names:
            if os.path.isfile(name[1]):
                if pol=='I':
                    scale=md.primary_beam_value(0,jones_matrices)
                else:
                    pola=name[1].split('-')[-1]
                    if pola=='I' or pola=='XX' or pola=='YY':
                        n=0
                    elif pola=='Q':
                        n=1
                    elif pola=='U':
                        n=2
                    else:
                        n==3
                    scale=md.primary_beam_value(n,jones_matrices)
                hdu = fits.open(name[1], mode='update')
                hdu[0].data /= scale
                hdu.flush()
                hdu.close()
    return

<<<<<<< HEAD
def swap_fastms_pols(msname):
    '''
    This function corrects for the polarisation swap present in the fast MS data
    correction_date provides the date on which the swap was corrected in the 
    X engine itself. Details of this isse has been discussed in 
    https://github.com/ovro-lwa/lwa-issues/issues/486
    
    
    :param msname: Name of MS
    : type msname: str
    :param correction_date: Datetime of correction in X-engine
    :type correction_date: Can be anything which is acceptable by Astropy Time
    '''
    swap_ok=get_keyword(msname,"swap_ok")
    if swap_ok is not None:
        logging.debug("Swap correction done/tried earlier. Returning")
        return
        
    correction_date='2024-02-07T17:30:00'  #### this is the date on which the
                                            ### changes were propagated to the 
                                            ### X-engine, to solve this issue.
                                            ### DO NOT CHANGE THIS UNLESS YOU
                                            ### ARE AN EXPERT 
        
    correction_time=Time(correction_date)
    msmd=msmetadata()
    try:
        msmd.open(msname)
        antids = msmd.antennaids()
        times=msmd.timesforfield(0)/86400 ### convert to days
    finally:
        msmd.done()
    num_ants=len(antids)
    print (num_ants)
    if num_ants>48:
        logging.info("Not a fast visibility MS from OVRO-LWA. Doing nothing")
        put_keyword(msname,"swap_ok","1")
        return
    obstime=Time(times[0],format='mjd')
    if obstime>correction_time:
        logging.debug("MS time is after the time when X-engine was updated. Doing nothing.")
        put_keyword(msname,"swap_ok","1")
        return
    
    tb=table()
    tb.open(msname,nomodify=False)
    try:
        data=tb.getcol('DATA')
        data1=np.zeros_like(data)
        data1[...]=data[...]
        data1[2,...]=data[3,...]
        data1[3,...]=data[2,...]
        tb.putcol('DATA',data1)
        tb.flush()
        logging.info("Polarization swap is corrected")
    finally:
        tb.close()
    put_keyword(msname,"swap_ok","1")
    return
    
def correct_fastms_amplitude_scale(msname):
    '''
    This function corrects for the amplitude correction present in the fast MS data
    correction_dates provides the date on which the ampltiude correction was done in
    data recorder itself. The amplitude of fast vis data was initially off by a factor 
    of 4. On December 18, when trying to correct for this, this factor became 16. As of 
    February 7, 2024, this has not been corrected. Details of this issue has been discussed 
    in https://github.com/ovro-lwa/lwa-issues/issues/501
    
    :param msname: Name of MS
    : type msname: str
    :param correction_date: Datetime of correction in X-engine
    :type correction_dates: Is a list of anything which is acceptable by Astropy Time
    '''
    amp_ok=get_keyword(msname,"amp_ok")
    if amp_ok is not None:
        logging.debug("Amplitude correction done/tried earlier. Returning")
        return
    
    correction_dates=['2023-12-18T23:00:00','2024-02-15T23:00:00']
    
    correction_time=Time(correction_dates)
    msmd=msmetadata()
    try:
        msmd.open(msname)
        antids = msmd.antennaids()
        times=msmd.timesforfield(0)/86400 ### convert to days
    finally:
        msmd.done()
    num_ants=len(antids)
    if num_ants>48:
        logging.info("Not a fast visibility MS from OVRO-LWA. Doing nothing")
        put_keyword(msname,"amp_ok","1")
        return
    obstime=Time(times[0],format='mjd')
    if obstime>correction_time[1]:
        logging.debug("MS time is after the time when data recorders were updated. Doing nothing.")
        put_keyword(msname,"amp_ok","1")
        return
    elif obstime<correction_time[0]:
        correction_factor=4
    else:
        correction_factor=16
    
    tb=table()
    
    tb.open(msname,nomodify=False)
    try:
        data=tb.getcol('DATA')
        data/=correction_factor
        tb.putcol('DATA',data)
        tb.flush()
        logging.debug("Fast MS amplitude correction done successfully")
    finally:
        tb.close()
    put_keyword(msname,"amp_ok","1")
    return
=======

def compress_fits_to_h5(fits_file, hdf5_file, 
                        theoretical_beam_thresh=True, longest_baseline = 3000):
    """
    Compress an OVRO-LWA fits file to a h5 files
    
    :param fits_file: the fits file to be compressed
    :param hdf5_file: the h5 file to be saved. If not given, default to '{filename}.hdf' in current directory
    """
    import h5py
    from scipy.ndimage import zoom

    if hdf5_file is None:
        hdf5_file = './' + os.path.basename(fits_file).replace('.fits', '.hdf')

    hdul = fits.open(fits_file)
    data = hdul[0].data
    header = hdul[0].header

    # ch_vals
    # [('cfreqs', '>f4'), ('cdelts', '>f4'), ('bmaj', '>f4'), ('bmin', '>f4'), ('bpa', '>f4')]
    ch_vals = []
    for ch_val in hdul[1].data.dtype.names:
        ch_vals.append(hdul[1].data[ch_val])
    ch_vals = np.array(ch_vals)

    
    # to be more robust, if beam smaller than theoretical beam, use theoretical beam
    freqs =  hdul[1].data['cfreqs']
    thresh_arr = np.copy( hdul[1].data['bmin']*3600)
    if theoretical_beam_thresh:
        beam_size_thresh = (3e8 / freqs) / longest_baseline / np.pi * 180 * 3600 # arcsec
        for i in range(len(thresh_arr)):
            thresh_arr[i] = max(thresh_arr[i], beam_size_thresh[i])
            if not(thresh_arr[i] >0):
            # if beam not available, use theoretical beam
                thresh_arr[i] = beam_size_thresh[i]

    downsize_ratio = (thresh_arr)/ 3 / hdul[0].header['CDELT2']
    
    with h5py.File(hdf5_file, 'w') as f:
        # Create a dataset for the FITS data
        for pol in range(0, data.shape[0]):
            for ch_idx in range(0, len(downsize_ratio)):
                downsized_data = zoom(data[0,ch_idx,:,:], 1/downsize_ratio[ch_idx], order=3)
                dset = f.create_dataset('FITS_pol'+str(pol)+'ch'+str(ch_idx).rjust(4,'0') , data=downsized_data,compression="gzip", compression_opts=9)
                
            # Add FITS header info as attributes
        dset = f.create_dataset('ch_vals', data=ch_vals)
        dset.attrs['arr_name'] = hdul[1].data.dtype.names
        dset.attrs['original_shape'] = data.shape
        for key, value in header.items():
            dset.attrs[key] = value


def recover_fits_from_h5(hdf5_file, fits_out=None):
    """
    Recover a fits file from a compressed hdf5 file
    
    :param hdf5_file: the hdf5 file to be read
    :param fits_out: the fits file to be recovered. If not given, default to '{filename}.fits' in current directory
    """
    import h5py
    from scipy.ndimage import zoom

    if fits_out is None:
        fits_out = './' + os.path.basename(hdf5_file).replace('.hdf', '.fits')

    with h5py.File(hdf5_file, 'r') as f:
        # Read in the ch_vals
        ch_vals = f['ch_vals'][:]
        ch_vals_names = f['ch_vals'].attrs['arr_name']
        ch_vals = {ch_vals_names[i]:ch_vals[i] for i in range(len(ch_vals_names))}
        attaching_columns = []
        for key in ch_vals.keys():
            attaching_columns.append(fits.Column(name=key, format='E', array=ch_vals[key]))

        datashape = f['ch_vals'].attrs['original_shape']

        # Read in the compressed data
        recover_data = np.zeros(datashape)
        for pol in range(0, datashape[0]):
            for ch_idx in range(0, len(ch_vals['cfreqs'])):
                tmp_small=f['FITS_pol'+str(pol)+'ch'+str(ch_idx).rjust(4,'0')][:]
                recover_data[pol,ch_idx,:,:] = zoom(tmp_small, datashape[-1]/tmp_small.shape[-1], order=5)

        # Read in the header
        header = {}
        for key in f['ch_vals'].attrs.keys():
            header[key] = f['ch_vals'].attrs[key]
        
        header.pop('arr_name', None)
        header.pop('original_shape', None)

        # convert header to fits header obj
        header = fits.Header(header)

        # Write out the recovered FITS file 
        hdu_list = fits.HDUList([fits.PrimaryHDU(recover_data, header), fits.BinTableHDU.from_columns(attaching_columns)])
        hdu_list.writeto(fits_out, overwrite=True)
>>>>>>> 181178b1
<|MERGE_RESOLUTION|>--- conflicted
+++ resolved
@@ -455,7 +455,7 @@
                 hdu.close()
     return
 
-<<<<<<< HEAD
+
 def swap_fastms_pols(msname):
     '''
     This function corrects for the polarisation swap present in the fast MS data
@@ -573,7 +573,7 @@
         tb.close()
     put_keyword(msname,"amp_ok","1")
     return
-=======
+
 
 def compress_fits_to_h5(fits_file, hdf5_file, 
                         theoretical_beam_thresh=True, longest_baseline = 3000):
@@ -674,4 +674,3 @@
         # Write out the recovered FITS file 
         hdu_list = fits.HDUList([fits.PrimaryHDU(recover_data, header), fits.BinTableHDU.from_columns(attaching_columns)])
         hdu_list.writeto(fits_out, overwrite=True)
->>>>>>> 181178b1
